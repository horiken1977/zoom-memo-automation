/**
 * Zoom Recording Service - 本番環境用録画データ処理サービス
 * 
 * 設計方針:
 * - シーケンシャル処理でメモリ効率を最適化
 * - Vercel環境制約(メモリ制限、300秒制限)に対応
 * - 動画と音声を分離処理してメモリ負荷を軽減
 * 
 * 処理フロー:
 * 1. Zoom録画リスト取得
 * 2. 動画ファイル取得 → Google Drive保存 → 共有リンク生成
 * 3. 音声ファイル取得 → Gemini AI処理 → メモリから破棄
 * 4. 処理結果統合
 */

const axios = require('axios');
const ZoomService = require('./zoomService');
const VideoStorageService = require('./videoStorageService');
const AudioSummaryService = require('./audioSummaryService');
const DocumentStorageService = require('./documentStorageService');
const { ExecutionLogger } = require('../utils/executionLogger');
const { ErrorManager } = require('../utils/errorCodes');
const logger = require('../utils/logger');

class ZoomRecordingService {
  constructor() {
    this.zoomService = new ZoomService();
    this.videoStorageService = new VideoStorageService();
    this.audioSummaryService = new AudioSummaryService();
  }

  /**
   * 全ユーザーの録画データを取得（本番環境と同じ方法）
   * @param {string} fromDate - 開始日 (YYYY-MM-DD)
   * @param {string} toDate - 終了日 (YYYY-MM-DD)  
   * @param {ExecutionLogger} executionLogger - 実行ログ
   * @returns {Promise<Array>} 全ユーザーの録画リスト
   */
  async getAllUsersRecordings(fromDate, toDate, executionLogger = null) {
    try {
      if (executionLogger) {
        executionLogger.startStep('ZOOM_ALL_USERS_SEARCH');
      }
      
      logger.info(`全ユーザー録画検索開始: ${fromDate} - ${toDate}`);
      
      // アクセストークン取得
      const token = await this.zoomService.getAccessToken();
      
      // 全アクティブユーザーを取得
      const usersResponse = await axios.get('https://api.zoom.us/v2/users', {
        headers: {
          'Authorization': `Bearer ${token}`,
          'Content-Type': 'application/json'
        },
        params: {
          page_size: 300,
          status: 'active'
        }
      });
      
      const users = usersResponse.data.users || [];
      logger.info(`アクティブユーザー取得: ${users.length}名`);
      
      const allRecordings = [];
      let checkedUsers = 0;
      
      // 各ユーザーの録画を検索（最大5名まで）
      for (let i = 0; i < Math.min(users.length, 5); i++) {
        const user = users[i];
        checkedUsers++;
        
        try {
          logger.info(`ユーザー ${checkedUsers}/${Math.min(users.length, 5)}: ${user.email}`);
          
          const recordingsResponse = await axios.get(`https://api.zoom.us/v2/users/${user.id}/recordings`, {
            headers: {
              'Authorization': `Bearer ${token}`,
              'Content-Type': 'application/json'
            },
            params: {
              from: fromDate,
              to: toDate,
              page_size: 100
            }
          });
          
          const meetings = recordingsResponse.data.meetings || [];
          
          for (const meeting of meetings) {
            // recording_filesをセット（Zoomの標準形式に合わせる）
            if (meeting.recording_files && meeting.recording_files.length > 0) {
              allRecordings.push({
                id: meeting.id,
                uuid: meeting.uuid,
                topic: meeting.topic,
                start_time: meeting.start_time,
                duration: meeting.duration,
                host_email: user.email,
                recording_files: meeting.recording_files
              });
            }
          }
          
        } catch (userError) {
          logger.warn(`ユーザー ${user.email} の録画取得でエラー:`, userError.response?.data || userError.message);
        }
      }
      
      if (executionLogger) {
        executionLogger.completeStep('ZOOM_ALL_USERS_SEARCH', {
          totalUsers: users.length,
          checkedUsers: checkedUsers,
          totalRecordings: allRecordings.length,
          dateRange: `${fromDate} - ${toDate}`
        }, 'SUCCESS', 'zoomRecordingService.js.getAllUsersRecordings');
      }
      
      logger.info(`全ユーザー録画検索完了: ${allRecordings.length}件の録画を発見`);
      return allRecordings;
      
    } catch (error) {
      if (executionLogger) {
        executionLogger.errorStep('ZOOM_ALL_USERS_SEARCH', 'E_ZOOM_RECORDING_NOT_FOUND', error.message, {
          error: error.message,
          dateRange: `${fromDate} - ${toDate}`
        }, 'zoomRecordingService.js.getAllUsersRecordings');
      }
      
      logger.error('全ユーザー録画検索エラー:', error.response?.data || error.message);
      throw ErrorManager.createError('E_ZOOM_RECORDING_NOT_FOUND', { error: error.message, dateRange: `${fromDate} - ${toDate}` });
    }
  }

  /**
   * 指定期間のZoom録画リストを取得
   * @param {string} fromDate - 開始日 (YYYY-MM-DD)
   * @param {string} toDate - 終了日 (YYYY-MM-DD)
   * @param {ExecutionLogger} executionLogger - 実行ログ
   * @returns {Promise<Array>} 録画データ配列
   */
  async getRecordingsList(fromDate, toDate, executionLogger = null) {
    try {
      if (executionLogger) {
        executionLogger.startStep('ZOOM_RECORDINGS_LIST');
      }

      // 本番環境と同じ全ユーザー録画検索を実行
      const recordings = await this.getAllUsersRecordings(fromDate, toDate, executionLogger);
      
      // 処理可能な録画のみをフィルタリング
      const processableRecordings = recordings.filter(recording => {
        const files = recording.recording_files || [];
        const hasVideo = files.some(file => file.file_type === 'MP4');
        const hasAudio = files.some(file => ['M4A', 'MP3'].includes(file.file_type));
        return hasVideo && hasAudio;
      });

      if (executionLogger) {
        executionLogger.completeStep('ZOOM_RECORDINGS_LIST', {
          totalRecordings: recordings.length,
          processableRecordings: processableRecordings.length,
          dateRange: `${fromDate} - ${toDate}`
        });
      }

      logger.info(`Zoom録画取得完了: ${processableRecordings.length}/${recordings.length}件が処理可能`);
      
      return processableRecordings;
      
    } catch (error) {
      if (executionLogger) {
        executionLogger.errorStep('ZOOM_RECORDINGS_LIST', 'E_ZOOM_RECORDING_NOT_FOUND', error.message, {
          error: error.message,
          dateRange: `${fromDate} - ${toDate}`
        });
      }
      
      logger.error('Zoom録画リスト取得エラー:', error);
      throw ErrorManager.createError('E_ZOOM_RECORDING_NOT_FOUND', { error: error.message, dateRange: `${fromDate} - ${toDate}` });
    }
  }

  /**
   * 単一録画の完全処理 (シーケンシャル処理)
   * @param {Object} recording - Zoom録画データ
   * @param {ExecutionLogger} executionLogger - 実行ログ
   * @returns {Promise<Object>} 処理結果
   */
  async processRecording(recording, executionLogger = null) {
    const meetingId = recording.id || recording.uuid;
    const meetingTopic = recording.topic || 'Unknown Meeting';
    
    logger.info(`録画処理開始: ${meetingTopic} (${meetingId})`);
    
    try {
      // Step 1: 動画ファイル処理 (取得 → Google Drive保存)
      const videoResult = await this.processVideoFile(recording, executionLogger);
      
      // Step 2: 音声ファイル処理 (取得 → AI処理 → メモリ破棄)
<<<<<<< HEAD
      // 動画バッファを音声処理に渡してバッファリング使用
      const audioResult = await this.processAudioFile(recording, executionLogger, videoResult.videoBuffer);
=======
      // 音声ファイルがない場合は動画から処理を試みる
      const audioResult = await this.processAudioFile(recording, executionLogger, videoResult);
>>>>>>> 47d0f689
      
      // Step 3: 文書保存処理 (文字起こし・要約をGoogle Driveに保存)
      let documentResult = null;
      if (audioResult.success && audioResult.transcription && audioResult.summary) {
        try {
          if (executionLogger) {
            executionLogger.startStep('DOCUMENT_STORAGE');
          }
          
          const documentStorageService = new DocumentStorageService();
          const meetingInfo = this.extractMeetingInfo(recording);
          
          documentResult = await documentStorageService.saveDocuments(
            audioResult,
            meetingInfo,
            process.env.GOOGLE_DRIVE_RECORDINGS_FOLDER
          );
          
          if (executionLogger) {
            executionLogger.logSuccess('DOCUMENT_STORAGE_COMPLETE', {
              transcriptionSaved: !!documentResult.transcriptionLink,
              summarySaved: !!documentResult.summaryLink
            });
          }
          
        } catch (docError) {
          logger.error('文書保存エラー（処理は継続）:', docError);
          if (executionLogger) {
            executionLogger.logWarning('DOCUMENT_STORAGE_FAILED', {
              error: docError.message
            });
          }
        }
      }
      
      // Step 4: 処理結果の統合
      const result = {
        success: true,
        meetingId: meetingId,
        meetingTopic: meetingTopic,
        meetingInfo: this.extractMeetingInfo(recording),
        video: videoResult,
        audio: audioResult,
        documents: documentResult,
        // Slack通知用フィールド
        summary: audioResult.summary,
        driveLink: videoResult.driveLink,
        processedAt: new Date().toISOString(),
        // 処理方法の情報を追加
        processingDetails: {
          processedFromVideo: audioResult?.processedFromVideo || false,
          hasVideo: !!videoResult?.success,
          hasAudio: !audioResult?.processedFromVideo
        }
      };
      
      if (executionLogger) {
        executionLogger.logSuccess('RECORDING_COMPLETE_PROCESSING', {
          meetingId,
          meetingTopic,
          videoSaved: !!videoResult.success,
          audioProcessed: !!audioResult.success
        });
      }
      
      logger.info(`録画処理完了: ${meetingTopic}`);
      return result;
      
    } catch (error) {
      logger.error(`録画処理エラー: ${meetingTopic}`, error);
      
      if (executionLogger) {
        executionLogger.logError('RECORDING_PROCESSING_FAILED', 'E_STORAGE_UPLOAD_FAILED', error.message, {
          meetingId,
          meetingTopic,
          error: error.message
        });
      }
      
      return {
        success: false,
        meetingId,
        meetingTopic,
        error: error.message,
        processedAt: new Date().toISOString()
      };
    }
  }

  /**
   * 動画ファイルの処理 (取得 → Google Drive保存)
   * @param {Object} recording - 録画データ
   * @param {ExecutionLogger} executionLogger - 実行ログ
   * @returns {Promise<Object>} 動画処理結果 + videoBuffer（バッファリング用）
   */
  async processVideoFile(recording, executionLogger = null) {
    try {
      if (executionLogger) {
        executionLogger.startStep('VIDEO_PROCESSING');
      }
      
      // 動画ファイルを特定
      const videoFile = recording.recording_files.find(file => file.file_type === 'MP4');
      if (!videoFile) {
        throw new Error('MP4動画ファイルが見つかりません');
      }
      
      logger.info(`動画ファイル取得開始: ${videoFile.file_name} (${Math.round(videoFile.file_size / 1024 / 1024)}MB)`);
      
      // 動画ファイルをメモリバッファとして取得
      const videoBuffer = await this.zoomService.downloadFileAsBuffer(videoFile.download_url);
      
      // Google Driveに実際のZoom録画を保存
      const meetingInfo = this.extractMeetingInfo(recording);
      const saveResult = await this.videoStorageService.saveZoomVideoBuffer(
        videoBuffer,
        videoFile.file_name,
        meetingInfo
      );
      
      if (executionLogger) {
        executionLogger.completeStep('VIDEO_PROCESSING', {
          fileName: videoFile.file_name,
          fileSize: videoFile.file_size,
          driveFileId: saveResult.fileId,
          shareLink: saveResult.shareLink
        });
      }
      
      logger.info(`動画保存完了: ${saveResult.fileName}`);
      
      return {
        success: true,
        fileName: videoFile.file_name,
        fileSize: videoFile.file_size,
        driveFileId: saveResult.fileId,
        shareLink: saveResult.viewLink,
        folderPath: saveResult.folderPath,
        videoBuffer: videoBuffer // バッファリング用に返す
      };
      
    } catch (error) {
      if (executionLogger) {
        executionLogger.errorStep('VIDEO_PROCESSING', 'E_STORAGE_UPLOAD_FAILED', error.message);
      }
      
      throw new Error(`動画処理エラー: ${error.message}`);
    }
  }

  /**
   * 音声ファイルの処理 (取得 → AI処理 → メモリ破棄)
   * 音声ファイルがない場合は動画ファイルから文字起こし
   * @param {Object} recording - 録画データ
   * @param {ExecutionLogger} executionLogger - 実行ログ
<<<<<<< HEAD
   * @param {Buffer} videoBuffer - 既に取得済みの動画バッファ（バッファリング使用）
   * @returns {Promise<Object>} 音声処理結果
   */
  async processAudioFile(recording, executionLogger = null, videoBuffer = null) {
=======
   * @param {Object} videoResult - 動画処理結果（音声ファイルがない場合のフォールバック用）
   * @returns {Promise<Object>} 音声処理結果
   */
  async processAudioFile(recording, executionLogger = null, videoResult = null) {
>>>>>>> 47d0f689
    try {
      if (executionLogger) {
        executionLogger.startStep('AUDIO_PROCESSING');
      }
      
      // 音声ファイルを特定 (M4A > MP3 の優先順位)
      const audioFile = recording.recording_files.find(file => file.file_type === 'M4A') ||
                       recording.recording_files.find(file => file.file_type === 'MP3');
      
<<<<<<< HEAD
      if (audioFile) {
        // 通常の音声ファイル処理
        const audioFileName = audioFile.file_name || `audio_${recording.id}.${audioFile.file_type.toLowerCase()}`;
        
        logger.info(`音声ファイル取得開始: ${audioFileName} (${Math.round(audioFile.file_size / 1024 / 1024)}MB)`);
        
        // 音声ファイルをメモリバッファとして取得
        const audioBuffer = await this.zoomService.downloadFileAsBuffer(audioFile.download_url);
        
        // Gemini AIで文字起こし・要約処理
        const analysisResult = await this.audioSummaryService.processRealAudioBuffer(
          audioBuffer,
          audioFileName,
          this.extractMeetingInfo(recording)
        );
        
        if (executionLogger) {
          executionLogger.completeStep('AUDIO_PROCESSING', {
            fileName: audioFileName,
            fileSize: audioFile.file_size,
            transcriptionLength: analysisResult.transcription?.transcription?.length || 0,
            summaryGenerated: !!analysisResult.structuredSummary
          });
        }
        
        logger.info(`音声処理完了: 文字起こし${analysisResult.transcription?.transcription?.length || 0}文字`);
        
        return {
          success: true,
          fileName: audioFile.file_name,
=======
      // 音声ファイルがない場合、動画ファイルから処理を試みる
      if (!audioFile) {
        logger.info('音声ファイルが見つかりません。動画ファイルから文字起こしを試みます。');
        
        // 動画ファイルが存在するか確認
        const videoFile = recording.recording_files.find(file => file.file_type === 'MP4');
        if (!videoFile) {
          throw new Error('音声ファイル(M4A/MP3)も動画ファイル(MP4)も見つかりません');
        }
        
        // 動画ファイルから直接文字起こし・要約を実行
        return await this.processVideoAsAudio(videoFile, recording, executionLogger);
      }
      
      // TC206シナリオ3対応：音声品質低下フラグの確認
      if (audioFile.test_low_quality) {
        logger.warn('音声品質低下フラグを検出。動画ファイルからの処理を試みます。');
        
        // 動画ファイルが存在するか確認
        const videoFile = recording.recording_files.find(file => file.file_type === 'MP4');
        if (!videoFile) {
          // 動画がない場合はエラー
          throw new Error('音声品質が低下しており、代替の動画ファイルも存在しません');
        }
        
        if (executionLogger) {
          executionLogger.logWarning('AUDIO_QUALITY_LOW', {
            fileName: audioFile.file_name,
            reason: '音声品質低下のため動画から再処理'
          });
        }
        
        // 動画ファイルから直接文字起こし・要約を実行
        return await this.processVideoAsAudio(videoFile, recording, executionLogger);
      }
      
      // ファイル名のフォールバック処理
      const audioFileName = audioFile.file_name || `audio_${recording.id}.${audioFile.file_type.toLowerCase()}`;
      
      logger.info(`音声ファイル取得開始: ${audioFileName} (${Math.round(audioFile.file_size / 1024 / 1024)}MB)`);
      
      // 音声ファイルをメモリバッファとして取得
      const audioBuffer = await this.zoomService.downloadFileAsBuffer(audioFile.download_url);
      
      // 音声品質チェック（実際の音声データを分析）
      // 注：品質チェックは音声フォーマットに依存するため、エラー時はスキップ
      let shouldFallbackToVideo = false;
      try {
        // MP3/M4Aファイルのみ品質チェックを実行
        if (audioFile.file_type === 'M4A' || audioFile.file_type === 'MP3') {
          const qualityCheck = await this.audioSummaryService.checkAudioQuality(audioBuffer);
          
          if (qualityCheck.isLowQuality) {
            logger.warn(`音声品質低下を検出: RMS=${qualityCheck.averageRMS?.toFixed(4) || 'N/A'}, 無音率=${qualityCheck.silenceRatio?.toFixed(2) || 'N/A'}`);
            
            // 動画ファイルが存在する場合はフォールバック
            const videoFile = recording.recording_files.find(file => file.file_type === 'MP4');
            if (videoFile) {
              logger.info('音声品質低下のため、動画ファイルから再処理します。');
              
              if (executionLogger) {
                executionLogger.logWarning('AUDIO_QUALITY_LOW_FALLBACK', {
                  audioFileName: audioFile.file_name,
                  videoFileName: videoFile.file_name,
                  qualityMetrics: qualityCheck
                });
              }
              
              // 動画から処理
              return await this.processVideoAsAudio(videoFile, recording, executionLogger);
            } else {
              // 動画がない場合は警告を出して続行
              logger.warn('音声品質が低下していますが、代替の動画ファイルがありません。音声ファイルで処理を続行します。');
              
              if (executionLogger) {
                executionLogger.logWarning('AUDIO_QUALITY_LOW_NO_VIDEO', {
                  fileName: audioFile.file_name,
                  qualityMetrics: qualityCheck
                });
              }
            }
          }
        }
      } catch (qualityCheckError) {
        logger.warn('音声品質チェックに失敗しましたが、処理を続行します:', qualityCheckError.message);
      }
      
      // Gemini AIで文字起こし・要約処理
      const analysisResult = await this.audioSummaryService.processRealAudioBuffer(
        audioBuffer,
        audioFileName,
        this.extractMeetingInfo(recording)
      );
      
      if (executionLogger) {
        executionLogger.completeStep('AUDIO_PROCESSING', {
          fileName: audioFileName,
>>>>>>> 47d0f689
          fileSize: audioFile.file_size,
          transcription: analysisResult.transcription,
          summary: analysisResult.structuredSummary,
          processingTime: analysisResult.processingTime
        };
      } else {
        // 音声ファイルがない場合：動画バッファから文字起こし
        logger.info('音声ファイルが見つからないため、動画ファイルから文字起こしを実行');
        
        if (!videoBuffer) {
          throw new Error('音声ファイルなし、かつ動画バッファも提供されていません');
        }
        
        const videoFile = recording.recording_files.find(file => file.file_type === 'MP4');
        if (!videoFile) {
          throw new Error('動画ファイルも見つかりません');
        }
        
        const videoFileName = videoFile.file_name || `video_${recording.id}.mp4`;
        logger.info(`動画バッファから文字起こし開始: ${videoFileName} (${Math.round(videoBuffer.length / 1024 / 1024)}MB)`);
        
        // 動画バッファから文字起こし処理
        const analysisResult = await this.audioSummaryService.processVideoAsAudio(
          videoBuffer,
          videoFileName,
          this.extractMeetingInfo(recording)
        );
        
        if (executionLogger) {
          executionLogger.completeStep('AUDIO_PROCESSING', {
            fileName: videoFileName,
            fileSize: videoBuffer.length,
            transcriptionLength: analysisResult.transcription?.transcription?.length || 0,
            summaryGenerated: !!analysisResult.structuredSummary,
            processedFromVideo: true
          });
        }
        
        logger.info(`動画から音声処理完了: 文字起こし${analysisResult.transcription?.transcription?.length || 0}文字`);
        
        return {
          success: true,
          fileName: videoFileName,
          fileSize: videoBuffer.length,
          transcription: analysisResult.transcription,
          summary: analysisResult.structuredSummary,
          processingTime: analysisResult.processingTime,
          processedFromVideo: true
        };
      }
      
    } catch (error) {
      if (executionLogger) {
        executionLogger.errorStep('AUDIO_PROCESSING', 'AI003', error.message);
      }
      
      throw new Error(`音声処理エラー: ${error.message}`);
    }
  }

  /**
   * 動画ファイルから音声処理を実行（音声ファイルがない場合のフォールバック）
   * @param {Object} videoFile - 動画ファイル情報
   * @param {Object} recording - Zoom録画データ
   * @param {ExecutionLogger} executionLogger - 実行ログ
   * @returns {Promise<Object>} 処理結果
   */
  async processVideoAsAudio(videoFile, recording, executionLogger = null) {
    try {
      const videoFileName = videoFile.file_name || `video_${recording.id}.mp4`;
      
      logger.info(`動画ファイルから音声処理開始: ${videoFileName} (${Math.round(videoFile.file_size / 1024 / 1024)}MB)`);
      
      if (executionLogger) {
        executionLogger.logInfo('VIDEO_TO_AUDIO_PROCESSING', {
          fileName: videoFileName,
          fileSize: videoFile.file_size,
          reason: '音声ファイルが存在しないため動画から処理'
        });
      }
      
      // 動画ファイルをメモリバッファとして取得
      const videoBuffer = await this.zoomService.downloadFileAsBuffer(videoFile.download_url);
      
      // Gemini AIで動画から直接文字起こし・要約処理
      // 注：Gemini 2.0以降は動画ファイルも直接処理可能
      const analysisResult = await this.audioSummaryService.processVideoBuffer(
        videoBuffer,
        videoFileName,
        this.extractMeetingInfo(recording)
      );
      
      if (executionLogger) {
        executionLogger.completeStep('AUDIO_PROCESSING', {
          fileName: videoFileName,
          fileSize: videoFile.file_size,
          processedAs: 'video',
          transcriptionLength: analysisResult.transcription?.transcription?.length || 0,
          summaryGenerated: !!analysisResult.structuredSummary
        });
      }
      
      logger.info(`動画からの音声処理完了: 文字起こし${analysisResult.transcription?.transcription?.length || 0}文字`);
      
      return {
        success: true,
        fileName: videoFileName,
        fileSize: videoFile.file_size,
        processedFromVideo: true,  // 動画から処理したことを明示
        transcription: analysisResult.transcription,
        summary: analysisResult.structuredSummary,
        processingTime: analysisResult.processingTime
      };
      
    } catch (error) {
      if (executionLogger) {
        executionLogger.errorStep('VIDEO_TO_AUDIO_PROCESSING', 'AI004', error.message);
      }
      
      throw new Error(`動画からの音声処理エラー: ${error.message}`);
    }
  }

  /**
   * Zoom録画データから会議情報を抽出・正規化
   * @param {Object} recording - Zoom録画データ
   * @returns {Object} 正規化された会議情報
   */
  extractMeetingInfo(recording) {
    const startTime = new Date(recording.start_time);
    
    return {
      id: recording.id || recording.uuid,
      uuid: recording.uuid,
      topic: recording.topic || 'Untitled Meeting',
      start_time: recording.start_time,
      duration: recording.duration || 0,
      hostName: recording.host_email ? recording.host_email.split('@')[0] : 'unknown',
      hostEmail: recording.host_email || 'unknown',
      participantCount: recording.participant_count || 0,
      recordingStart: recording.recording_start,
      recordingEnd: recording.recording_end,
      totalSize: recording.total_size || 0,
      recordingCount: recording.recording_count || 0,
      shareUrl: recording.share_url || '',
      // フォルダパス用の日付情報
      year: startTime.getFullYear(),
      month: String(startTime.getMonth() + 1).padStart(2, '0'),
      dateString: startTime.toISOString().split('T')[0]
    };
  }

  /**
   * 複数録画の一括処理 (シーケンシャル)
   * @param {Array} recordings - 録画データ配列
   * @param {ExecutionLogger} executionLogger - 実行ログ
   * @param {number} maxRecordings - 最大処理件数（制限用）
   * @returns {Promise<Object>} 一括処理結果
   */
  async processBatchRecordings(recordings, executionLogger = null, maxRecordings = 5) {
    const limitedRecordings = recordings.slice(0, maxRecordings);
    const results = {
      total: limitedRecordings.length,
      successful: 0,
      failed: 0,
      results: []
    };
    
    logger.info(`一括処理開始: ${limitedRecordings.length}件の録画を処理`);
    
    for (let i = 0; i < limitedRecordings.length; i++) {
      const recording = limitedRecordings[i];
      
      try {
        logger.info(`[${i + 1}/${limitedRecordings.length}] 録画処理: ${recording.topic}`);
        
        const result = await this.processRecording(recording, executionLogger);
        results.results.push(result);
        
        if (result.success) {
          results.successful++;
        } else {
          results.failed++;
        }
        
        // 処理間隔 (Zoom APIレート制限対策)
        if (i < limitedRecordings.length - 1) {
          await new Promise(resolve => setTimeout(resolve, 1000));
        }
        
      } catch (error) {
        logger.error(`録画処理エラー [${i + 1}/${limitedRecordings.length}]:`, error);
        results.failed++;
        results.results.push({
          success: false,
          meetingId: recording.id || recording.uuid,
          meetingTopic: recording.topic || 'Unknown',
          error: error.message
        });
      }
    }
    
    logger.info(`一括処理完了: 成功${results.successful}件, 失敗${results.failed}件`);
    
    return results;
  }
}

module.exports = ZoomRecordingService;<|MERGE_RESOLUTION|>--- conflicted
+++ resolved
@@ -198,13 +198,8 @@
       const videoResult = await this.processVideoFile(recording, executionLogger);
       
       // Step 2: 音声ファイル処理 (取得 → AI処理 → メモリ破棄)
-<<<<<<< HEAD
       // 動画バッファを音声処理に渡してバッファリング使用
       const audioResult = await this.processAudioFile(recording, executionLogger, videoResult.videoBuffer);
-=======
-      // 音声ファイルがない場合は動画から処理を試みる
-      const audioResult = await this.processAudioFile(recording, executionLogger, videoResult);
->>>>>>> 47d0f689
       
       // Step 3: 文書保存処理 (文字起こし・要約をGoogle Driveに保存)
       let documentResult = null;
@@ -360,17 +355,10 @@
    * 音声ファイルがない場合は動画ファイルから文字起こし
    * @param {Object} recording - 録画データ
    * @param {ExecutionLogger} executionLogger - 実行ログ
-<<<<<<< HEAD
    * @param {Buffer} videoBuffer - 既に取得済みの動画バッファ（バッファリング使用）
    * @returns {Promise<Object>} 音声処理結果
    */
   async processAudioFile(recording, executionLogger = null, videoBuffer = null) {
-=======
-   * @param {Object} videoResult - 動画処理結果（音声ファイルがない場合のフォールバック用）
-   * @returns {Promise<Object>} 音声処理結果
-   */
-  async processAudioFile(recording, executionLogger = null, videoResult = null) {
->>>>>>> 47d0f689
     try {
       if (executionLogger) {
         executionLogger.startStep('AUDIO_PROCESSING');
@@ -380,7 +368,6 @@
       const audioFile = recording.recording_files.find(file => file.file_type === 'M4A') ||
                        recording.recording_files.find(file => file.file_type === 'MP3');
       
-<<<<<<< HEAD
       if (audioFile) {
         // 通常の音声ファイル処理
         const audioFileName = audioFile.file_name || `audio_${recording.id}.${audioFile.file_type.toLowerCase()}`;
@@ -411,155 +398,56 @@
         return {
           success: true,
           fileName: audioFile.file_name,
-=======
-      // 音声ファイルがない場合、動画ファイルから処理を試みる
-      if (!audioFile) {
-        logger.info('音声ファイルが見つかりません。動画ファイルから文字起こしを試みます。');
-        
-        // 動画ファイルが存在するか確認
-        const videoFile = recording.recording_files.find(file => file.file_type === 'MP4');
-        if (!videoFile) {
-          throw new Error('音声ファイル(M4A/MP3)も動画ファイル(MP4)も見つかりません');
-        }
-        
-        // 動画ファイルから直接文字起こし・要約を実行
-        return await this.processVideoAsAudio(videoFile, recording, executionLogger);
-      }
-      
-      // TC206シナリオ3対応：音声品質低下フラグの確認
-      if (audioFile.test_low_quality) {
-        logger.warn('音声品質低下フラグを検出。動画ファイルからの処理を試みます。');
-        
-        // 動画ファイルが存在するか確認
-        const videoFile = recording.recording_files.find(file => file.file_type === 'MP4');
-        if (!videoFile) {
-          // 動画がない場合はエラー
-          throw new Error('音声品質が低下しており、代替の動画ファイルも存在しません');
-        }
-        
-        if (executionLogger) {
-          executionLogger.logWarning('AUDIO_QUALITY_LOW', {
-            fileName: audioFile.file_name,
-            reason: '音声品質低下のため動画から再処理'
-          });
-        }
-        
-        // 動画ファイルから直接文字起こし・要約を実行
-        return await this.processVideoAsAudio(videoFile, recording, executionLogger);
-      }
-      
-      // ファイル名のフォールバック処理
-      const audioFileName = audioFile.file_name || `audio_${recording.id}.${audioFile.file_type.toLowerCase()}`;
-      
-      logger.info(`音声ファイル取得開始: ${audioFileName} (${Math.round(audioFile.file_size / 1024 / 1024)}MB)`);
-      
-      // 音声ファイルをメモリバッファとして取得
-      const audioBuffer = await this.zoomService.downloadFileAsBuffer(audioFile.download_url);
-      
-      // 音声品質チェック（実際の音声データを分析）
-      // 注：品質チェックは音声フォーマットに依存するため、エラー時はスキップ
-      let shouldFallbackToVideo = false;
-      try {
-        // MP3/M4Aファイルのみ品質チェックを実行
-        if (audioFile.file_type === 'M4A' || audioFile.file_type === 'MP3') {
-          const qualityCheck = await this.audioSummaryService.checkAudioQuality(audioBuffer);
-          
-          if (qualityCheck.isLowQuality) {
-            logger.warn(`音声品質低下を検出: RMS=${qualityCheck.averageRMS?.toFixed(4) || 'N/A'}, 無音率=${qualityCheck.silenceRatio?.toFixed(2) || 'N/A'}`);
-            
-            // 動画ファイルが存在する場合はフォールバック
-            const videoFile = recording.recording_files.find(file => file.file_type === 'MP4');
-            if (videoFile) {
-              logger.info('音声品質低下のため、動画ファイルから再処理します。');
-              
-              if (executionLogger) {
-                executionLogger.logWarning('AUDIO_QUALITY_LOW_FALLBACK', {
-                  audioFileName: audioFile.file_name,
-                  videoFileName: videoFile.file_name,
-                  qualityMetrics: qualityCheck
-                });
-              }
-              
-              // 動画から処理
-              return await this.processVideoAsAudio(videoFile, recording, executionLogger);
-            } else {
-              // 動画がない場合は警告を出して続行
-              logger.warn('音声品質が低下していますが、代替の動画ファイルがありません。音声ファイルで処理を続行します。');
-              
-              if (executionLogger) {
-                executionLogger.logWarning('AUDIO_QUALITY_LOW_NO_VIDEO', {
-                  fileName: audioFile.file_name,
-                  qualityMetrics: qualityCheck
-                });
-              }
-            }
-          }
-        }
-      } catch (qualityCheckError) {
-        logger.warn('音声品質チェックに失敗しましたが、処理を続行します:', qualityCheckError.message);
-      }
-      
-      // Gemini AIで文字起こし・要約処理
-      const analysisResult = await this.audioSummaryService.processRealAudioBuffer(
-        audioBuffer,
-        audioFileName,
+          transcription: analysisResult.transcription,
+          summary: analysisResult.structuredSummary,
+          processingTime: analysisResult.processingTime || 0
+        };
+      }
+      
+      // 音声ファイルがない場合：動画バッファから文字起こし
+      logger.info('音声ファイルが見つからないため、動画バッファから文字起こしを実行');
+      
+      if (!videoBuffer) {
+        throw new Error('音声ファイルなし、かつ動画バッファも提供されていません');
+      }
+      
+      // 動画ファイルの存在確認
+      const videoFile = recording.recording_files.find(file => file.file_type === 'MP4');
+      if (!videoFile) {
+        throw new Error('音声ファイルがなく、動画ファイル(MP4)も見つかりません');
+      }
+      
+      const videoFileName = videoFile.file_name || `video_${recording.id}.mp4`;
+      logger.info(`動画バッファから文字起こし開始: ${videoFileName}`);
+      
+      // 動画バッファからAI処理（音声ファイルがない場合の代替処理）
+      const analysisResult = await this.audioSummaryService.processVideoAsAudio(
+        videoBuffer,
+        videoFileName,
         this.extractMeetingInfo(recording)
       );
       
       if (executionLogger) {
         executionLogger.completeStep('AUDIO_PROCESSING', {
-          fileName: audioFileName,
->>>>>>> 47d0f689
-          fileSize: audioFile.file_size,
-          transcription: analysisResult.transcription,
-          summary: analysisResult.structuredSummary,
-          processingTime: analysisResult.processingTime
-        };
-      } else {
-        // 音声ファイルがない場合：動画バッファから文字起こし
-        logger.info('音声ファイルが見つからないため、動画ファイルから文字起こしを実行');
-        
-        if (!videoBuffer) {
-          throw new Error('音声ファイルなし、かつ動画バッファも提供されていません');
-        }
-        
-        const videoFile = recording.recording_files.find(file => file.file_type === 'MP4');
-        if (!videoFile) {
-          throw new Error('動画ファイルも見つかりません');
-        }
-        
-        const videoFileName = videoFile.file_name || `video_${recording.id}.mp4`;
-        logger.info(`動画バッファから文字起こし開始: ${videoFileName} (${Math.round(videoBuffer.length / 1024 / 1024)}MB)`);
-        
-        // 動画バッファから文字起こし処理
-        const analysisResult = await this.audioSummaryService.processVideoAsAudio(
-          videoBuffer,
-          videoFileName,
-          this.extractMeetingInfo(recording)
-        );
-        
-        if (executionLogger) {
-          executionLogger.completeStep('AUDIO_PROCESSING', {
-            fileName: videoFileName,
-            fileSize: videoBuffer.length,
-            transcriptionLength: analysisResult.transcription?.transcription?.length || 0,
-            summaryGenerated: !!analysisResult.structuredSummary,
-            processedFromVideo: true
-          });
-        }
-        
-        logger.info(`動画から音声処理完了: 文字起こし${analysisResult.transcription?.transcription?.length || 0}文字`);
-        
-        return {
-          success: true,
           fileName: videoFileName,
           fileSize: videoBuffer.length,
           transcription: analysisResult.transcription,
           summary: analysisResult.structuredSummary,
           processingTime: analysisResult.processingTime,
-          processedFromVideo: true
-        };
-      }
+          processedFrom: 'video'
+        });
+      }
+      
+      logger.info(`動画から音声処理完了: 文字起こし${analysisResult.transcription?.transcription?.length || 0}文字`);
+      
+      return {
+        success: true,
+        fileName: videoFileName,
+        transcription: analysisResult.transcription,
+        summary: analysisResult.structuredSummary,
+        processingTime: analysisResult.processingTime || 0,
+        processedFrom: 'video'
+      };
       
     } catch (error) {
       if (executionLogger) {
